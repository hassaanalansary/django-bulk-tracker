# Changelog

All notable changes to this project will be documented in this file.

## 0.1.0 (2024-05-31)
<<<<<<< HEAD
- `post_create_signal()`, `post_update_signal()`, and `post_delete_signal()` were not waiting for transaction to commit before sending signals.
=======
- `post_create_signal()`, `post_update_signal()`, and `post_delete_signal()` were not waiting for transaction to commit before sending signals. 
>>>>>>> 8ee907e6
This was causing the signals to be sent before the object was actually created/updated/deleted, Causing a race condition.
This has been fixed by using `transaction.on_commit()`.
This will ensure that the signals are sent after the transaction is committed.
- Add support for send_robust by using `tracking_info_TrackingInfo(is_robust=True)`. `is_robust=False` by default.

## 0.0.7 (2023-07-06)
- A fix where `send_post_create_signal()` was being called twice when creating an object through `BulkTrackerQuerySet.create()`

## 0.0.6 (2023-05-28)
- Inheriting from BulkTrackerQuerySet is no longer mandatory.
- If you don't have a custom Manager/QuerySet, You can just make your model inherit BulkTrackerModel.

## 0.0.5 (2023-03-07)
- Fix where `send_post_update_signal()` was relying on the queryset being ordered<|MERGE_RESOLUTION|>--- conflicted
+++ resolved
@@ -3,11 +3,10 @@
 All notable changes to this project will be documented in this file.
 
 ## 0.1.0 (2024-05-31)
-<<<<<<< HEAD
+
 - `post_create_signal()`, `post_update_signal()`, and `post_delete_signal()` were not waiting for transaction to commit before sending signals.
-=======
-- `post_create_signal()`, `post_update_signal()`, and `post_delete_signal()` were not waiting for transaction to commit before sending signals. 
->>>>>>> 8ee907e6
+
+
 This was causing the signals to be sent before the object was actually created/updated/deleted, Causing a race condition.
 This has been fixed by using `transaction.on_commit()`.
 This will ensure that the signals are sent after the transaction is committed.
